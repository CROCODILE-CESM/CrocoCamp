--- conflicted
+++ resolved
@@ -60,11 +60,7 @@
 
 #### 4. Install CrocoCamp
 ```bash
-<<<<<<< HEAD
 git clone git@github.com:CROCODILE-CESM/CrocoCamp.git
-=======
-git clone https://github.com/CROCODILE-CESM/CrocoCamp.git
->>>>>>> a6ae0445
 cd CrocoCamp
 pip install .
 ```
@@ -93,8 +89,6 @@
 # Convert existing outputs to parquet only
 perfect-model-obs -c config.yaml --parquet-only
 ```
-<<<<<<< HEAD
-
 ### Programmatic Usage (Class-based API)
 
 For Python scripts and Jupyter notebooks, use the class-based API:
@@ -193,8 +187,6 @@
   - `normalized_residual` (residual normalized by observation error)
   - `squared_residual` (squared residual)
   - `log_likelihood` (log-likelihood of model-observation fit)
-=======
->>>>>>> a6ae0445
 
 ## Configuration
 
@@ -212,12 +204,7 @@
 ## Examples
 
 See the `examples/` and `configs/` folders for notebooks and reference configurations, including:
-<<<<<<< HEAD
 - `examples/model-obs-comparison.ipynb` - Model-observation comparison examples
-=======
-- `examples/model-obs-comparison-kate.ipynb` - Model-observation comparison examples
-- `examples/regridding_20250716.ipynb` - Model-model comparison workflow
->>>>>>> a6ae0445
 - `configs/config.yaml` - Example configuration file
 - `configs/input.nml` - Example DART namelist file
 
